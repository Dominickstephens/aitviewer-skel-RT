--- conflicted
+++ resolved
@@ -45,11 +45,6 @@
         # Test SKEL forward pass
         skel_output = skel_model(pose, betas, trans)
 
-<<<<<<< HEAD
-        skel_seq = SKELSequence(skel_layer=skel_model, betas=betas, poses_body=pose, poses_type='skel', 
-                                trans=trans, is_rigged=True, show_joint_angles=True, name='SKEL', z_up=False,
-                                )
-=======
         skel_seq = SKELSequence(
             skel_layer=skel_model,
             betas=betas,
@@ -62,7 +57,7 @@
             z_up=False,
             skinning_weights_color=False,
         )
->>>>>>> c8cecde5
+
         cam_pose = None
 
     else:
